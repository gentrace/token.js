--- conflicted
+++ resolved
@@ -907,7 +907,6 @@
     engines: {node: '>=18.0.0'}
     dev: false
 
-<<<<<<< HEAD
   /@jest/schemas@29.6.3:
     resolution: {integrity: sha512-mo5j5X+jIZmJQveBKeS/clAueipV7KgiX1vMgCxam1RNYiqE1w62n0/tJJnHtjW8ZHcQco5gY85jA3mi0L+nSA==}
     engines: {node: ^14.15.0 || ^16.10.0 || >=18.0.0}
@@ -918,7 +917,7 @@
   /@jridgewell/sourcemap-codec@1.4.15:
     resolution: {integrity: sha512-eF2rxCRulEKXHTRiDrDy6erMYWqNw4LPdQ8UQA4huuxaQsVeRPFl2oM8oDGxMFhJUWZf9McpLtJasDDZb/Bpeg==}
     dev: true
-=======
+
   /@mistralai/mistralai@0.5.0:
     resolution: {integrity: sha512-56xfoC/0CiT0RFHrRNoJYSKCNc922EyHzEPJYY6ttalQ5KZdrNVgXeOetIGX0lDx7IjbxAJrrae2MQgUIlL9+g==}
     dependencies:
@@ -926,7 +925,6 @@
     transitivePeerDependencies:
       - encoding
     dev: false
->>>>>>> fea1ca06
 
   /@rollup/rollup-android-arm-eabi@4.18.0:
     resolution: {integrity: sha512-Tya6xypR10giZV1XzxmH5wr25VcZSncG0pZIjfePT0OVBvqNEurzValetGNarVrGiq66EBVAFn15iYX4w6FKgQ==}
